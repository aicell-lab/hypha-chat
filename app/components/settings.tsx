import { useState, useEffect, useMemo } from "react";

import styles from "./settings.module.scss";

import ResetIcon from "../icons/reload.svg";
import AddIcon from "../icons/add.svg";
import CloseIcon from "../icons/close.svg";
import CopyIcon from "../icons/copy.svg";
import ClearIcon from "../icons/clear.svg";
import LoadingIcon from "../icons/three-dots.svg";
import EditIcon from "../icons/edit.svg";
import EyeIcon from "../icons/eye.svg";
import DownloadIcon from "../icons/download.svg";
import UploadIcon from "../icons/upload.svg";
import ConfigIcon from "../icons/config.svg";
import ConfirmIcon from "../icons/confirm.svg";

import ConnectionIcon from "../icons/connection.svg";
import CloudSuccessIcon from "../icons/cloud-success.svg";
import CloudFailIcon from "../icons/cloud-fail.svg";

import {
  Input,
  List,
  ListItem,
  Modal,
  PasswordInput,
  Popover,
  Select,
  showConfirm,
  showToast,
} from "./ui-lib";

import { IconButton } from "./button";
import {
  useChatStore,
  useUpdateStore,
  useAccessStore,
  useAppConfig,
} from "../store";

import Locale, {
  AllLangs,
  ALL_LANG_OPTIONS,
  changeLang,
  getLang,
} from "../locales";
import { copyToClipboard } from "../utils";
import Link from "next/link";
import {
  Azure,
  Google,
  OPENAI_BASE_URL,
  Path,
  RELEASE_URL,
  STORAGE_KEY,
  ServiceProvider,
  SlotID,
  UPDATE_URL,
} from "../constant";
import { Prompt, SearchService, usePromptStore } from "../store/prompt";
import { ErrorBoundary } from "./error";
import { InputRange } from "./input-range";
import { useNavigate } from "react-router-dom";
import { Avatar, AvatarPicker } from "./emoji";
import { getClientConfig } from "../config/client";
import { useSyncStore } from "../store/sync";
import { nanoid } from "nanoid";
import { useMaskStore } from "../store/mask";
import { ProviderType } from "../utils/cloud";
import {
  ChatConfigList,
  ModelConfigList,
  ProviderConfigList,
  ProviderSelectItem,
} from "./config";
import { SubmitKey, Theme } from "../typing";
import { deepClone } from "../utils/clone";

function EditPromptModal(props: { id: string; onClose: () => void }) {
  const promptStore = usePromptStore();
  const prompt = promptStore.get(props.id);

  return prompt ? (
    <div className="modal-mask">
      <Modal
        title={Locale.Settings.Prompt.EditModal.Title}
        onClose={props.onClose}
        actions={[
          <IconButton
            key=""
            onClick={props.onClose}
            text={Locale.UI.Confirm}
            bordered
          />,
        ]}
      >
        <div className={styles["edit-prompt-modal"]}>
          <input
            type="text"
            value={prompt.title}
            readOnly={!prompt.isUser}
            className={styles["edit-prompt-title"]}
            onInput={(e) =>
              promptStore.updatePrompt(
                props.id,
                (prompt) => (prompt.title = e.currentTarget.value),
              )
            }
          ></input>
          <Input
            value={prompt.content}
            readOnly={!prompt.isUser}
            className={styles["edit-prompt-content"]}
            rows={10}
            onInput={(e) =>
              promptStore.updatePrompt(
                props.id,
                (prompt) => (prompt.content = e.currentTarget.value),
              )
            }
          ></Input>
        </div>
      </Modal>
    </div>
  ) : null;
}

function UserPromptModal(props: { onClose?: () => void }) {
  const promptStore = usePromptStore();
  const userPrompts = promptStore.getUserPrompts();
  const builtinPrompts = SearchService.builtinPrompts;
  const allPrompts = userPrompts.concat(builtinPrompts);
  const [searchInput, setSearchInput] = useState("");
  const [searchPrompts, setSearchPrompts] = useState<Prompt[]>([]);
  const prompts = searchInput.length > 0 ? searchPrompts : allPrompts;

  const [editingPromptId, setEditingPromptId] = useState<string>();

  useEffect(() => {
    if (searchInput.length > 0) {
      const searchResult = SearchService.search(searchInput);
      setSearchPrompts(searchResult);
    } else {
      setSearchPrompts([]);
    }
  }, [searchInput]);

  return (
    <div className="modal-mask">
      <Modal
        title={Locale.Settings.Prompt.Modal.Title}
        onClose={() => props.onClose?.()}
        actions={[
          <IconButton
            key="add"
            onClick={() => {
              const promptId = promptStore.add({
                id: nanoid(),
                createdAt: Date.now(),
                title: "Empty Prompt",
                content: "Empty Prompt Content",
              });
              setEditingPromptId(promptId);
            }}
            icon={<AddIcon />}
            bordered
            text={Locale.Settings.Prompt.Modal.Add}
          />,
        ]}
      >
        <div className={styles["user-prompt-modal"]}>
          <input
            type="text"
            className={styles["user-prompt-search"]}
            placeholder={Locale.Settings.Prompt.Modal.Search}
            value={searchInput}
            onInput={(e) => setSearchInput(e.currentTarget.value)}
          ></input>

          <div className={styles["user-prompt-list"]}>
            {prompts.map((v, _) => (
              <div className={styles["user-prompt-item"]} key={v.id ?? v.title}>
                <div className={styles["user-prompt-header"]}>
                  <div className={styles["user-prompt-title"]}>{v.title}</div>
                  <div className={styles["user-prompt-content"] + " one-line"}>
                    {v.content}
                  </div>
                </div>

                <div className={styles["user-prompt-buttons"]}>
                  {v.isUser && (
                    <IconButton
                      icon={<ClearIcon />}
                      className={styles["user-prompt-button"]}
                      onClick={() => promptStore.remove(v.id!)}
                    />
                  )}
                  {v.isUser ? (
                    <IconButton
                      icon={<EditIcon />}
                      className={styles["user-prompt-button"]}
                      onClick={() => setEditingPromptId(v.id)}
                    />
                  ) : (
                    <IconButton
                      icon={<EyeIcon />}
                      className={styles["user-prompt-button"]}
                      onClick={() => setEditingPromptId(v.id)}
                    />
                  )}
                  <IconButton
                    icon={<CopyIcon />}
                    className={styles["user-prompt-button"]}
                    onClick={() => copyToClipboard(v.content)}
                  />
                </div>
              </div>
            ))}
          </div>
        </div>
      </Modal>

      {editingPromptId !== undefined && (
        <EditPromptModal
          id={editingPromptId!}
          onClose={() => setEditingPromptId(undefined)}
        />
      )}
    </div>
  );
}

function DangerItems() {
  const chatStore = useChatStore();
  const appConfig = useAppConfig();

  return (
    <List>
      <ListItem
        title={Locale.Settings.Danger.Reset.Title}
        subTitle={Locale.Settings.Danger.Reset.SubTitle}
      >
        <IconButton
          text={Locale.Settings.Danger.Reset.Action}
          onClick={async () => {
            if (await showConfirm(Locale.Settings.Danger.Reset.Confirm)) {
              appConfig.reset();
            }
          }}
          type="danger"
        />
      </ListItem>
      <ListItem
        title={Locale.Settings.Danger.Clear.Title}
        subTitle={Locale.Settings.Danger.Clear.SubTitle}
      >
        <IconButton
          text={Locale.Settings.Danger.Clear.Action}
          onClick={async () => {
            if (await showConfirm(Locale.Settings.Danger.Clear.Confirm)) {
              chatStore.clearAllData();
            }
          }}
          type="danger"
        />
      </ListItem>
    </List>
  );
}

function CheckButton() {
  const syncStore = useSyncStore();

  const couldCheck = useMemo(() => {
    return syncStore.cloudSync();
  }, [syncStore]);

  const [checkState, setCheckState] = useState<
    "none" | "checking" | "success" | "failed"
  >("none");

  async function check() {
    setCheckState("checking");
    const valid = await syncStore.check();
    setCheckState(valid ? "success" : "failed");
  }

  if (!couldCheck) return null;

  return (
    <IconButton
      text={Locale.Settings.Sync.Config.Modal.Check}
      bordered
      onClick={check}
      icon={
        checkState === "none" ? (
          <ConnectionIcon />
        ) : checkState === "checking" ? (
          <LoadingIcon />
        ) : checkState === "success" ? (
          <CloudSuccessIcon />
        ) : checkState === "failed" ? (
          <CloudFailIcon />
        ) : (
          <ConnectionIcon />
        )
      }
    ></IconButton>
  );
}

function SyncConfigModal(props: { onClose?: () => void }) {
  const syncStore = useSyncStore();

  return (
    <div className="modal-mask">
      <Modal
        title={Locale.Settings.Sync.Config.Modal.Title}
        onClose={() => props.onClose?.()}
        actions={[
          <CheckButton key="check" />,
          <IconButton
            key="confirm"
            onClick={props.onClose}
            icon={<ConfirmIcon />}
            bordered
            text={Locale.UI.Confirm}
          />,
        ]}
      >
        <List>
          <ListItem
            title={Locale.Settings.Sync.Config.SyncType.Title}
            subTitle={Locale.Settings.Sync.Config.SyncType.SubTitle}
          >
            <select
              value={syncStore.provider}
              onChange={(e) => {
                syncStore.update(
                  (config) =>
                    (config.provider = e.target.value as ProviderType),
                );
              }}
            >
              {Object.entries(ProviderType).map(([k, v]) => (
                <option value={v} key={k}>
                  {k}
                </option>
              ))}
            </select>
          </ListItem>

          <ListItem
            title={Locale.Settings.Sync.Config.Proxy.Title}
            subTitle={Locale.Settings.Sync.Config.Proxy.SubTitle}
          >
            <input
              type="checkbox"
              checked={syncStore.useProxy}
              onChange={(e) => {
                syncStore.update(
                  (config) => (config.useProxy = e.currentTarget.checked),
                );
              }}
            ></input>
          </ListItem>
          {syncStore.useProxy ? (
            <ListItem
              title={Locale.Settings.Sync.Config.ProxyUrl.Title}
              subTitle={Locale.Settings.Sync.Config.ProxyUrl.SubTitle}
            >
              <input
                type="text"
                value={syncStore.proxyUrl}
                onChange={(e) => {
                  syncStore.update(
                    (config) => (config.proxyUrl = e.currentTarget.value),
                  );
                }}
              ></input>
            </ListItem>
          ) : null}
        </List>

        {syncStore.provider === ProviderType.WebDAV && (
          <>
            <List>
              <ListItem title={Locale.Settings.Sync.Config.WebDav.Endpoint}>
                <input
                  type="text"
                  value={syncStore.webdav.endpoint}
                  onChange={(e) => {
                    syncStore.update(
                      (config) =>
                        (config.webdav.endpoint = e.currentTarget.value),
                    );
                  }}
                ></input>
              </ListItem>

              <ListItem title={Locale.Settings.Sync.Config.WebDav.UserName}>
                <input
                  type="text"
                  value={syncStore.webdav.username}
                  onChange={(e) => {
                    syncStore.update(
                      (config) =>
                        (config.webdav.username = e.currentTarget.value),
                    );
                  }}
                ></input>
              </ListItem>
              <ListItem title={Locale.Settings.Sync.Config.WebDav.Password}>
                <PasswordInput
                  value={syncStore.webdav.password}
                  onChange={(e) => {
                    syncStore.update(
                      (config) =>
                        (config.webdav.password = e.currentTarget.value),
                    );
                  }}
                ></PasswordInput>
              </ListItem>
            </List>
          </>
        )}

        {syncStore.provider === ProviderType.UpStash && (
          <List>
            <ListItem title={Locale.Settings.Sync.Config.UpStash.Endpoint}>
              <input
                type="text"
                value={syncStore.upstash.endpoint}
                onChange={(e) => {
                  syncStore.update(
                    (config) =>
                      (config.upstash.endpoint = e.currentTarget.value),
                  );
                }}
              ></input>
            </ListItem>

            <ListItem title={Locale.Settings.Sync.Config.UpStash.UserName}>
              <input
                type="text"
                value={syncStore.upstash.username}
                placeholder={STORAGE_KEY}
                onChange={(e) => {
                  syncStore.update(
                    (config) =>
                      (config.upstash.username = e.currentTarget.value),
                  );
                }}
              ></input>
            </ListItem>
            <ListItem title={Locale.Settings.Sync.Config.UpStash.Password}>
              <PasswordInput
                value={syncStore.upstash.apiKey}
                onChange={(e) => {
                  syncStore.update(
                    (config) => (config.upstash.apiKey = e.currentTarget.value),
                  );
                }}
              ></PasswordInput>
            </ListItem>
          </List>
        )}
      </Modal>
    </div>
  );
}

function SyncItems() {
  const syncStore = useSyncStore();
  const chatStore = useChatStore();
  const promptStore = usePromptStore();
  const maskStore = useMaskStore();
  const couldSync = useMemo(() => {
    return syncStore.cloudSync();
  }, [syncStore]);

  const [showSyncConfigModal, setShowSyncConfigModal] = useState(false);

  const stateOverview = useMemo(() => {
    const sessions = chatStore.sessions;
    const messageCount = sessions.reduce((p, c) => p + c.messages.length, 0);

    return {
      chat: sessions.length,
      message: messageCount,
      prompt: Object.keys(promptStore.prompts).length,
      mask: Object.keys(maskStore.masks).length,
    };
  }, [chatStore.sessions, maskStore.masks, promptStore.prompts]);

  return (
    <>
      <List>
        <ListItem
          title={Locale.Settings.Sync.CloudState}
          subTitle={
            syncStore.lastProvider
              ? `${new Date(syncStore.lastSyncTime).toLocaleString()} [${
                  syncStore.lastProvider
                }]`
              : Locale.Settings.Sync.NotSyncYet
          }
        >
          <div style={{ display: "flex" }}>
            <IconButton
              icon={<ConfigIcon />}
              text={Locale.UI.Config}
              onClick={() => {
                setShowSyncConfigModal(true);
              }}
            />
            {couldSync && (
              <IconButton
                icon={<ResetIcon />}
                text={Locale.UI.Sync}
                onClick={async () => {
                  try {
                    await syncStore.sync();
                    showToast(Locale.Settings.Sync.Success);
                  } catch (e) {
                    showToast(Locale.Settings.Sync.Fail);
                    console.error("[Sync]", e);
                  }
                }}
              />
            )}
          </div>
        </ListItem>

        <ListItem
          title={Locale.Settings.Sync.LocalState}
          subTitle={Locale.Settings.Sync.Overview(stateOverview)}
        >
          <div style={{ display: "flex" }}>
            <IconButton
              icon={<UploadIcon />}
              text={Locale.UI.Export}
              onClick={() => {
                syncStore.export();
              }}
            />
            <IconButton
              icon={<DownloadIcon />}
              text={Locale.UI.Import}
              onClick={() => {
                syncStore.import();
              }}
            />
          </div>
        </ListItem>
      </List>

      {showSyncConfigModal && (
        <SyncConfigModal onClose={() => setShowSyncConfigModal(false)} />
      )}
    </>
  );
}

export function Settings() {
  const navigate = useNavigate();
  const [showEmojiPicker, setShowEmojiPicker] = useState(false);
  const config = useAppConfig();
  const updateConfig = config.update;

  const updateStore = useUpdateStore();
  const [checkingUpdate, setCheckingUpdate] = useState(false);
  const currentVersion = updateStore.formatVersion(updateStore.version);
  const remoteId = updateStore.formatVersion(updateStore.remoteVersion);
  const hasNewVersion = currentVersion !== remoteId;
  const updateUrl = getClientConfig()?.isApp ? RELEASE_URL : UPDATE_URL;

  function checkUpdate(force = false) {
    setCheckingUpdate(true);
    updateStore.getLatestVersion(force).then(() => {
      setCheckingUpdate(false);
    });

    console.log("[Update] local version ", updateStore.version);
    console.log("[Update] remote version ", updateStore.remoteVersion);
  }

  const accessStore = useAccessStore();
<<<<<<< HEAD
  const shouldHideBalanceQuery = useMemo(() => {
    const isOpenAiUrl = accessStore.openaiUrl.includes(OPENAI_BASE_URL);

    return (
      accessStore.hideBalanceQuery ||
      isOpenAiUrl ||
      accessStore.provider === ServiceProvider.Azure
    );
  }, [
    accessStore.hideBalanceQuery,
    accessStore.openaiUrl,
    accessStore.provider,
  ]);

  const usage = {
    used: updateStore.used,
    subscription: updateStore.subscription,
  };
  const [loadingUsage, setLoadingUsage] = useState(false);
  function checkUsage(force = false) {
    if (shouldHideBalanceQuery) {
      return;
    }

    setLoadingUsage(true);
    updateStore.updateUsage(force).finally(() => {
      setLoadingUsage(false);
    });
  }

=======
>>>>>>> 15e59583
  const enabledAccessControl = useMemo(
    () => accessStore.enabledAccessControl(),
    // eslint-disable-next-line react-hooks/exhaustive-deps
    [],
  );

  const promptStore = usePromptStore();
  const builtinCount = SearchService.count.builtin;
  const customCount = promptStore.getUserPrompts().length ?? 0;
  const [shouldShowPromptModal, setShowPromptModal] = useState(false);

  const showUsage = accessStore.isAuthorized();
  useEffect(() => {
    // checks per minutes
    checkUpdate();
    // eslint-disable-next-line react-hooks/exhaustive-deps
  }, []);

  useEffect(() => {
    const keydownEvent = (e: KeyboardEvent) => {
      if (e.key === "Escape") {
        navigate(Path.Home);
      }
    };
    if (clientConfig?.isApp) {
      // Force to set custom endpoint to true if it's app
      accessStore.update((state) => {
        state.useCustomConfig = true;
      });
    }
    document.addEventListener("keydown", keydownEvent);
    return () => {
      document.removeEventListener("keydown", keydownEvent);
    };
    // eslint-disable-next-line react-hooks/exhaustive-deps
  }, []);

  const clientConfig = useMemo(() => getClientConfig(), []);
  const showAccessCode = enabledAccessControl && !clientConfig?.isApp;

  return (
    <ErrorBoundary>
      <div className="window-header" data-tauri-drag-region>
        <div className="window-header-title">
          <div className="window-header-main-title">
            {Locale.Settings.Title}
          </div>
          <div className="window-header-sub-title">
            {Locale.Settings.SubTitle}
          </div>
        </div>
        <div className="window-actions">
          <div className="window-action-button"></div>
          <div className="window-action-button"></div>
          <div className="window-action-button">
            <IconButton
              icon={<CloseIcon />}
              onClick={() => navigate(Path.Home)}
              bordered
            />
          </div>
        </div>
      </div>
      <div className={styles["settings"]}>
        <List>
          <ListItem title={Locale.Settings.Avatar}>
            <Popover
              onClose={() => setShowEmojiPicker(false)}
              content={
                <AvatarPicker
                  onEmojiClick={(avatar: string) => {
                    updateConfig((config) => (config.avatar = avatar));
                    setShowEmojiPicker(false);
                  }}
                />
              }
              open={showEmojiPicker}
            >
              <div
                className={styles.avatar}
                onClick={() => {
                  setShowEmojiPicker(!showEmojiPicker);
                }}
              >
                <Avatar avatar={config.avatar} />
              </div>
            </Popover>
          </ListItem>

          <ListItem
            title={Locale.Settings.Update.Version(currentVersion ?? "unknown")}
            subTitle={
              checkingUpdate
                ? Locale.Settings.Update.IsChecking
                : hasNewVersion
                ? Locale.Settings.Update.FoundUpdate(remoteId ?? "ERROR")
                : Locale.Settings.Update.IsLatest
            }
          >
            {checkingUpdate ? (
              <LoadingIcon />
            ) : hasNewVersion ? (
              <Link href={updateUrl} target="_blank" className="link">
                {Locale.Settings.Update.GoToUpdate}
              </Link>
            ) : (
              <IconButton
                icon={<ResetIcon></ResetIcon>}
                text={Locale.Settings.Update.CheckUpdate}
                onClick={() => checkUpdate(true)}
              />
            )}
          </ListItem>

          <ListItem title={Locale.Settings.SendKey}>
            <Select
              value={config.submitKey}
              onChange={(e) => {
                updateConfig(
                  (config) =>
                    (config.submitKey = e.target.value as any as SubmitKey),
                );
              }}
            >
              {Object.values(SubmitKey).map((v) => (
                <option value={v} key={v}>
                  {v}
                </option>
              ))}
            </Select>
          </ListItem>

          <ListItem title={Locale.Settings.Theme}>
            <Select
              value={config.theme}
              onChange={(e) => {
                updateConfig(
                  (config) => (config.theme = e.target.value as any as Theme),
                );
              }}
            >
              {Object.values(Theme).map((v) => (
                <option value={v} key={v}>
                  {v}
                </option>
              ))}
            </Select>
          </ListItem>

          <ListItem title={Locale.Settings.Lang.Name}>
            <Select
              value={getLang()}
              onChange={(e) => {
                changeLang(e.target.value as any);
              }}
            >
              {AllLangs.map((lang) => (
                <option value={lang} key={lang}>
                  {ALL_LANG_OPTIONS[lang]}
                </option>
              ))}
            </Select>
          </ListItem>

          <ListItem
            title={Locale.Settings.FontSize.Title}
            subTitle={Locale.Settings.FontSize.SubTitle}
          >
            <InputRange
              title={`${config.fontSize ?? 14}px`}
              value={config.fontSize}
              min="12"
              max="40"
              step="1"
              onChange={(e) =>
                updateConfig(
                  (config) => (config.fontSize = e.currentTarget.valueAsNumber),
                )
              }
            ></InputRange>
          </ListItem>

          <ListItem
            title={Locale.Settings.AutoGenerateTitle.Title}
            subTitle={Locale.Settings.AutoGenerateTitle.SubTitle}
          >
            <input
              type="checkbox"
              checked={
                config.globalMaskConfig.chatConfig.enableAutoGenerateTitle
              }
              onChange={(e) =>
                updateConfig(
                  (config) =>
                    (config.globalMaskConfig.chatConfig.enableAutoGenerateTitle =
                      e.currentTarget.checked),
                )
              }
            ></input>
          </ListItem>

          <ListItem
            title={Locale.Settings.SendPreviewBubble.Title}
            subTitle={Locale.Settings.SendPreviewBubble.SubTitle}
          >
            <input
              type="checkbox"
              checked={config.sendPreviewBubble}
              onChange={(e) =>
                updateConfig(
                  (config) =>
                    (config.sendPreviewBubble = e.currentTarget.checked),
                )
              }
            ></input>
          </ListItem>
        </List>

        <List>
          {showAccessCode ? (
            <ListItem
              title={Locale.Settings.AccessCode.Title}
              subTitle={Locale.Settings.AccessCode.SubTitle}
            >
              <PasswordInput
                value={accessStore.accessCode}
                type="text"
                placeholder={Locale.Settings.AccessCode.Placeholder}
                onChange={(e) => {
                  accessStore.update(
                    (config) => (config.accessCode = e.currentTarget.value),
                  );
                }}
              />
            </ListItem>
          ) : (
            <></>
          )}
        </List>

        <SyncItems />

        <List>
          <ListItem
            title={Locale.Settings.Mask.Splash.Title}
            subTitle={Locale.Settings.Mask.Splash.SubTitle}
          >
            <input
              type="checkbox"
              checked={!config.dontShowMaskSplashScreen}
              onChange={(e) =>
                updateConfig(
                  (config) =>
                    (config.dontShowMaskSplashScreen =
                      !e.currentTarget.checked),
                )
              }
            ></input>
          </ListItem>

          <ListItem
            title={Locale.Settings.Mask.Builtin.Title}
            subTitle={Locale.Settings.Mask.Builtin.SubTitle}
          >
            <input
              type="checkbox"
              checked={config.hideBuiltinMasks}
              onChange={(e) =>
                updateConfig(
                  (config) =>
                    (config.hideBuiltinMasks = e.currentTarget.checked),
                )
              }
            ></input>
          </ListItem>
        </List>

        <List>
          <ListItem
            title={Locale.Settings.Prompt.Disable.Title}
            subTitle={Locale.Settings.Prompt.Disable.SubTitle}
          >
            <input
              type="checkbox"
              checked={config.disablePromptHint}
              onChange={(e) =>
                updateConfig(
                  (config) =>
                    (config.disablePromptHint = e.currentTarget.checked),
                )
              }
            ></input>
          </ListItem>

          <ListItem
            title={Locale.Settings.Prompt.List}
            subTitle={Locale.Settings.Prompt.ListCount(
              builtinCount,
              customCount,
            )}
          >
            <IconButton
              icon={<EditIcon />}
              text={Locale.Settings.Prompt.Edit}
              onClick={() => setShowPromptModal(true)}
            />
          </ListItem>
        </List>

<<<<<<< HEAD
        <List id={SlotID.CustomModel}>
          {showAccessCode && (
            <ListItem
              title={Locale.Settings.Access.AccessCode.Title}
              subTitle={Locale.Settings.Access.AccessCode.SubTitle}
            >
              <PasswordInput
                value={accessStore.accessCode}
                type="text"
                placeholder={Locale.Settings.Access.AccessCode.Placeholder}
                onChange={(e) => {
                  accessStore.update(
                    (access) => (access.accessCode = e.currentTarget.value),
                  );
                }}
              />
            </ListItem>
          )}

          {!accessStore.hideUserApiKey && (
            <>
              {
                // Conditionally render the following ListItem based on clientConfig.isApp
                !clientConfig?.isApp && ( // only show if isApp is false
                  <ListItem
                    title={Locale.Settings.Access.CustomEndpoint.Title}
                    subTitle={Locale.Settings.Access.CustomEndpoint.SubTitle}
                  >
                    <input
                      type="checkbox"
                      checked={accessStore.useCustomConfig}
                      onChange={(e) =>
                        accessStore.update(
                          (access) =>
                            (access.useCustomConfig = e.currentTarget.checked),
                        )
                      }
                    ></input>
                  </ListItem>
                )
              }
              {accessStore.useCustomConfig && (
                <>
                  <ListItem
                    title={Locale.Settings.Access.Provider.Title}
                    subTitle={Locale.Settings.Access.Provider.SubTitle}
                  >
                    <Select
                      value={accessStore.provider}
                      onChange={(e) => {
                        accessStore.update(
                          (access) =>
                            (access.provider = e.target
                              .value as ServiceProvider),
                        );
                      }}
                    >
                      {Object.entries(ServiceProvider).map(([k, v]) => (
                        <option value={v} key={k}>
                          {k}
                        </option>
                      ))}
                    </Select>
                  </ListItem>

                  {accessStore.provider === "OpenAI" ? (
                    <>
                      <ListItem
                        title={Locale.Settings.Access.OpenAI.Endpoint.Title}
                        subTitle={
                          Locale.Settings.Access.OpenAI.Endpoint.SubTitle
                        }
                      >
                        <input
                          type="text"
                          value={accessStore.openaiUrl}
                          placeholder={OPENAI_BASE_URL}
                          onChange={(e) =>
                            accessStore.update(
                              (access) =>
                                (access.openaiUrl = e.currentTarget.value),
                            )
                          }
                        ></input>
                      </ListItem>
                      <ListItem
                        title={Locale.Settings.Access.OpenAI.ApiKey.Title}
                        subTitle={Locale.Settings.Access.OpenAI.ApiKey.SubTitle}
                      >
                        <PasswordInput
                          value={accessStore.openaiApiKey}
                          type="text"
                          placeholder={
                            Locale.Settings.Access.OpenAI.ApiKey.Placeholder
                          }
                          onChange={(e) => {
                            accessStore.update(
                              (access) =>
                                (access.openaiApiKey = e.currentTarget.value),
                            );
                          }}
                        />
                      </ListItem>
                    </>
                  ) : accessStore.provider === "Azure" ? (
                    <>
                      <ListItem
                        title={Locale.Settings.Access.Azure.Endpoint.Title}
                        subTitle={
                          Locale.Settings.Access.Azure.Endpoint.SubTitle +
                          Azure.ExampleEndpoint
                        }
                      >
                        <input
                          type="text"
                          value={accessStore.azureUrl}
                          placeholder={Azure.ExampleEndpoint}
                          onChange={(e) =>
                            accessStore.update(
                              (access) =>
                                (access.azureUrl = e.currentTarget.value),
                            )
                          }
                        ></input>
                      </ListItem>
                      <ListItem
                        title={Locale.Settings.Access.Azure.ApiKey.Title}
                        subTitle={Locale.Settings.Access.Azure.ApiKey.SubTitle}
                      >
                        <PasswordInput
                          value={accessStore.azureApiKey}
                          type="text"
                          placeholder={
                            Locale.Settings.Access.Azure.ApiKey.Placeholder
                          }
                          onChange={(e) => {
                            accessStore.update(
                              (access) =>
                                (access.azureApiKey = e.currentTarget.value),
                            );
                          }}
                        />
                      </ListItem>
                      <ListItem
                        title={Locale.Settings.Access.Azure.ApiVerion.Title}
                        subTitle={
                          Locale.Settings.Access.Azure.ApiVerion.SubTitle
                        }
                      >
                        <input
                          type="text"
                          value={accessStore.azureApiVersion}
                          placeholder="2023-08-01-preview"
                          onChange={(e) =>
                            accessStore.update(
                              (access) =>
                                (access.azureApiVersion =
                                  e.currentTarget.value),
                            )
                          }
                        ></input>
                      </ListItem>
                    </>
                  ) : accessStore.provider === "Google" ? (
                    <>
                      <ListItem
                        title={Locale.Settings.Access.Google.Endpoint.Title}
                        subTitle={
                          Locale.Settings.Access.Google.Endpoint.SubTitle +
                          Google.ExampleEndpoint
                        }
                      >
                        <input
                          type="text"
                          value={accessStore.googleUrl}
                          placeholder={Google.ExampleEndpoint}
                          onChange={(e) =>
                            accessStore.update(
                              (access) =>
                                (access.googleUrl = e.currentTarget.value),
                            )
                          }
                        ></input>
                      </ListItem>
                      <ListItem
                        title={Locale.Settings.Access.Google.ApiKey.Title}
                        subTitle={Locale.Settings.Access.Google.ApiKey.SubTitle}
                      >
                        <PasswordInput
                          value={accessStore.googleApiKey}
                          type="text"
                          placeholder={
                            Locale.Settings.Access.Google.ApiKey.Placeholder
                          }
                          onChange={(e) => {
                            accessStore.update(
                              (access) =>
                                (access.googleApiKey = e.currentTarget.value),
                            );
                          }}
                        />
                      </ListItem>
                      <ListItem
                        title={Locale.Settings.Access.Google.ApiVersion.Title}
                        subTitle={
                          Locale.Settings.Access.Google.ApiVersion.SubTitle
                        }
                      >
                        <input
                          type="text"
                          value={accessStore.googleApiVersion}
                          placeholder="2023-08-01-preview"
                          onChange={(e) =>
                            accessStore.update(
                              (access) =>
                                (access.googleApiVersion =
                                  e.currentTarget.value),
                            )
                          }
                        ></input>
                      </ListItem>
                    </>
                  ) : null}
                </>
              )}
            </>
          )}

          {!shouldHideBalanceQuery && !clientConfig?.isApp ? (
            <ListItem
              title={Locale.Settings.Usage.Title}
              subTitle={
                showUsage
                  ? loadingUsage
                    ? Locale.Settings.Usage.IsChecking
                    : Locale.Settings.Usage.SubTitle(
                        usage?.used ?? "[?]",
                        usage?.subscription ?? "[?]",
                      )
                  : Locale.Settings.Usage.NoAccess
              }
            >
              {!showUsage || loadingUsage ? (
                <div />
              ) : (
                <IconButton
                  icon={<ResetIcon></ResetIcon>}
                  text={Locale.Settings.Usage.Check}
                  onClick={() => checkUsage(true)}
                />
              )}
            </ListItem>
          ) : null}

          <ListItem
            title={Locale.Settings.Access.CustomModel.Title}
            subTitle={Locale.Settings.Access.CustomModel.SubTitle}
          >
            <input
              type="text"
              value={config.customModels}
              placeholder="model1,model2,model3"
              onChange={(e) =>
                config.update(
                  (config) => (config.customModels = e.currentTarget.value),
                )
              }
            ></input>
          </ListItem>
        </List>
=======
        <List>
          <ProviderSelectItem
            value={config.globalMaskConfig.provider}
            update={(value) =>
              config.update((_config) => {
                _config.globalMaskConfig.provider = value;
              })
            }
          />
>>>>>>> 15e59583

          <ProviderConfigList
            provider={config.globalMaskConfig.provider}
            config={config.providerConfig}
            updateConfig={(update) => {
              config.update((_config) => update(_config.providerConfig));
            }}
          />
          <ModelConfigList
            provider={config.globalMaskConfig.provider}
            config={config.globalMaskConfig.modelConfig}
            updateConfig={(updater) => {
              const modelConfig = { ...config.globalMaskConfig.modelConfig };
              updater(modelConfig);
              config.update(
                (config) => (config.globalMaskConfig.modelConfig = modelConfig),
              );
            }}
          />
          <ChatConfigList
            config={config.globalMaskConfig.chatConfig}
            updateConfig={(updater) => {
              const chatConfig = deepClone(config.globalMaskConfig.chatConfig);
              updater(chatConfig);
              config.update(
                (config) => (config.globalMaskConfig.chatConfig = chatConfig),
              );
            }}
          />
        </List>

        {shouldShowPromptModal && (
          <UserPromptModal onClose={() => setShowPromptModal(false)} />
        )}

        <DangerItems />
      </div>
    </ErrorBoundary>
  );
}<|MERGE_RESOLUTION|>--- conflicted
+++ resolved
@@ -30,10 +30,13 @@
   showConfirm,
   showToast,
 } from "./ui-lib";
+import { ModelConfigList } from "./model-config";
 
 import { IconButton } from "./button";
 import {
+  SubmitKey,
   useChatStore,
+  Theme,
   useUpdateStore,
   useAccessStore,
   useAppConfig,
@@ -48,6 +51,7 @@
 import { copyToClipboard } from "../utils";
 import Link from "next/link";
 import {
+  Anthropic,
   Azure,
   Google,
   OPENAI_BASE_URL,
@@ -68,14 +72,6 @@
 import { nanoid } from "nanoid";
 import { useMaskStore } from "../store/mask";
 import { ProviderType } from "../utils/cloud";
-import {
-  ChatConfigList,
-  ModelConfigList,
-  ProviderConfigList,
-  ProviderSelectItem,
-} from "./config";
-import { SubmitKey, Theme } from "../typing";
-import { deepClone } from "../utils/clone";
 
 function EditPromptModal(props: { id: string; onClose: () => void }) {
   const promptStore = usePromptStore();
@@ -587,7 +583,6 @@
   }
 
   const accessStore = useAccessStore();
-<<<<<<< HEAD
   const shouldHideBalanceQuery = useMemo(() => {
     const isOpenAiUrl = accessStore.openaiUrl.includes(OPENAI_BASE_URL);
 
@@ -618,8 +613,6 @@
     });
   }
 
-=======
->>>>>>> 15e59583
   const enabledAccessControl = useMemo(
     () => accessStore.enabledAccessControl(),
     // eslint-disable-next-line react-hooks/exhaustive-deps
@@ -635,6 +628,7 @@
   useEffect(() => {
     // checks per minutes
     checkUpdate();
+    showUsage && checkUsage();
     // eslint-disable-next-line react-hooks/exhaustive-deps
   }, []);
 
@@ -796,7 +790,8 @@
               step="1"
               onChange={(e) =>
                 updateConfig(
-                  (config) => (config.fontSize = e.currentTarget.valueAsNumber),
+                  (config) =>
+                    (config.fontSize = Number.parseInt(e.currentTarget.value)),
                 )
               }
             ></InputRange>
@@ -808,14 +803,11 @@
           >
             <input
               type="checkbox"
-              checked={
-                config.globalMaskConfig.chatConfig.enableAutoGenerateTitle
-              }
+              checked={config.enableAutoGenerateTitle}
               onChange={(e) =>
                 updateConfig(
                   (config) =>
-                    (config.globalMaskConfig.chatConfig.enableAutoGenerateTitle =
-                      e.currentTarget.checked),
+                    (config.enableAutoGenerateTitle = e.currentTarget.checked),
                 )
               }
             ></input>
@@ -836,28 +828,6 @@
               }
             ></input>
           </ListItem>
-        </List>
-
-        <List>
-          {showAccessCode ? (
-            <ListItem
-              title={Locale.Settings.AccessCode.Title}
-              subTitle={Locale.Settings.AccessCode.SubTitle}
-            >
-              <PasswordInput
-                value={accessStore.accessCode}
-                type="text"
-                placeholder={Locale.Settings.AccessCode.Placeholder}
-                onChange={(e) => {
-                  accessStore.update(
-                    (config) => (config.accessCode = e.currentTarget.value),
-                  );
-                }}
-              />
-            </ListItem>
-          ) : (
-            <></>
-          )}
         </List>
 
         <SyncItems />
@@ -929,7 +899,6 @@
           </ListItem>
         </List>
 
-<<<<<<< HEAD
         <List id={SlotID.CustomModel}>
           {showAccessCode && (
             <ListItem
@@ -995,7 +964,7 @@
                     </Select>
                   </ListItem>
 
-                  {accessStore.provider === "OpenAI" ? (
+                  {accessStore.provider === ServiceProvider.OpenAI && (
                     <>
                       <ListItem
                         title={Locale.Settings.Access.OpenAI.Endpoint.Title}
@@ -1034,7 +1003,8 @@
                         />
                       </ListItem>
                     </>
-                  ) : accessStore.provider === "Azure" ? (
+                  )}
+                  {accessStore.provider === ServiceProvider.Azure && (
                     <>
                       <ListItem
                         title={Locale.Settings.Access.Azure.Endpoint.Title}
@@ -1093,7 +1063,8 @@
                         ></input>
                       </ListItem>
                     </>
-                  ) : accessStore.provider === "Google" ? (
+                  )}
+                  {accessStore.provider === ServiceProvider.Google && (
                     <>
                       <ListItem
                         title={Locale.Settings.Access.Google.Endpoint.Title}
@@ -1152,7 +1123,70 @@
                         ></input>
                       </ListItem>
                     </>
-                  ) : null}
+                  )}
+                  {accessStore.provider === ServiceProvider.Anthropic && (
+                    <>
+                      <ListItem
+                        title={Locale.Settings.Access.Anthropic.Endpoint.Title}
+                        subTitle={
+                          Locale.Settings.Access.Anthropic.Endpoint.SubTitle +
+                          Anthropic.ExampleEndpoint
+                        }
+                      >
+                        <input
+                          type="text"
+                          value={accessStore.anthropicUrl}
+                          placeholder={Anthropic.ExampleEndpoint}
+                          onChange={(e) =>
+                            accessStore.update(
+                              (access) =>
+                                (access.anthropicUrl = e.currentTarget.value),
+                            )
+                          }
+                        ></input>
+                      </ListItem>
+                      <ListItem
+                        title={Locale.Settings.Access.Anthropic.ApiKey.Title}
+                        subTitle={
+                          Locale.Settings.Access.Anthropic.ApiKey.SubTitle
+                        }
+                      >
+                        <PasswordInput
+                          value={accessStore.anthropicApiKey}
+                          type="text"
+                          placeholder={
+                            Locale.Settings.Access.Anthropic.ApiKey.Placeholder
+                          }
+                          onChange={(e) => {
+                            accessStore.update(
+                              (access) =>
+                                (access.anthropicApiKey =
+                                  e.currentTarget.value),
+                            );
+                          }}
+                        />
+                      </ListItem>
+                      <ListItem
+                        title={Locale.Settings.Access.Anthropic.ApiVerion.Title}
+                        subTitle={
+                          Locale.Settings.Access.Anthropic.ApiVerion.SubTitle
+                        }
+                      >
+                        <input
+                          type="text"
+                          value={accessStore.anthropicApiVersion}
+                          placeholder={Anthropic.Vision}
+                          onChange={(e) =>
+                            accessStore.update(
+                              (access) =>
+                                (access.anthropicApiVersion =
+                                  e.currentTarget.value),
+                            )
+                          }
+                        ></input>
+                      </ListItem>
+                    </>
+                  )}
                 </>
               )}
             </>
@@ -1200,44 +1234,14 @@
             ></input>
           </ListItem>
         </List>
-=======
+
         <List>
-          <ProviderSelectItem
-            value={config.globalMaskConfig.provider}
-            update={(value) =>
-              config.update((_config) => {
-                _config.globalMaskConfig.provider = value;
-              })
-            }
-          />
->>>>>>> 15e59583
-
-          <ProviderConfigList
-            provider={config.globalMaskConfig.provider}
-            config={config.providerConfig}
-            updateConfig={(update) => {
-              config.update((_config) => update(_config.providerConfig));
-            }}
-          />
           <ModelConfigList
-            provider={config.globalMaskConfig.provider}
-            config={config.globalMaskConfig.modelConfig}
+            modelConfig={config.modelConfig}
             updateConfig={(updater) => {
-              const modelConfig = { ...config.globalMaskConfig.modelConfig };
+              const modelConfig = { ...config.modelConfig };
               updater(modelConfig);
-              config.update(
-                (config) => (config.globalMaskConfig.modelConfig = modelConfig),
-              );
-            }}
-          />
-          <ChatConfigList
-            config={config.globalMaskConfig.chatConfig}
-            updateConfig={(updater) => {
-              const chatConfig = deepClone(config.globalMaskConfig.chatConfig);
-              updater(chatConfig);
-              config.update(
-                (config) => (config.globalMaskConfig.chatConfig = chatConfig),
-              );
+              config.update((config) => (config.modelConfig = modelConfig));
             }}
           />
         </List>
